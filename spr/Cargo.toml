--- conflicted
+++ resolved
@@ -14,13 +14,8 @@
 path = "src/main.rs"
 
 [dependencies]
-<<<<<<< HEAD
 clap = { version = "^4.5.48", features = ["derive", "wrap_help"] }
-console = "^0.15.0"
-=======
-clap = { version = "^3.2.6", features = ["derive", "wrap_help"] }
 console = "^0.16.1"
->>>>>>> 313b745c
 debug-ignore = "1.0.5"
 dialoguer = "^0.10.1"
 futures = "^0.3.21"
